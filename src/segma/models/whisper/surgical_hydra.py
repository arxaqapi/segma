--- conflicted
+++ resolved
@@ -104,15 +104,6 @@
             self.config.audio.chunk_duration_f, strict=False
         )
         lstm_out = lstm_out[:, :truncation_i, :]
-<<<<<<< HEAD
-        return {
-            name: head(lstm_out)
-            # NOTE - sigmoid is added in BCEWithLogitsLoss, return only logits
-            # name: nn.functional.sigmoid(head(lstm_out))
-            for name, head in self.task_heads.items()
-        }
-=======
->>>>>>> b6139de3
         return torch.stack(
             [head(lstm_out) for head in self.task_heads.values()], dim=-1
         )
